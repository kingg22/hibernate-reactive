# Hibernate RX

A reactive API for Hibernate ORM, supporting non-blocking database
drivers and a reactive style of interaction with the database.

Hibernate RX may be used in any plain Java program, but is especially
targeted toward usage in reactive environments like 
[Quarkus](https://quarkus.io/) and [Vert.x](https://vertx.io/).

_This project is still at an experimental stage._

## Example program

There is a very simple example program in the [`example`][example] 
directory.

[example]: https://github.com/hibernate/hibernate-rx/tree/master/example 

## Gradle build

The project is built with Gradle, but you do _not_ need to have Gradle
installed on your machine.

<<<<<<< HEAD
=======
### Obtaining a snapshot build of Hibernate ORM

Temporarily, you'll need a snapshot build of `hibernate-core-5.4.11.jar`.
Clone the [hibernate-orm][] project from GitHub, and run:

    ./gradlew hibernate-core:publishToMavenLocal

from the `hibernate-orm` directory. This will publish the snapshot to your
local Maven repository.

[hibernate-orm]: https://github.com/hibernate/hibernate-orm

>>>>>>> 838d401b
### Building

To compile, navigate to this directory, and type:

	./gradlew compileJava

To publish Hibernate RX to your local Maven repository, run:

	./gradlew publishToMavenLocal

### Running tests

To run the tests, ensure that PostgreSQL is installed on your machine.
From the command line, type the following commands:

	psql
	create database "hibernate-rx";
	create user "hibernate-rx" with password 'hibernate-rx';
	grant all privileges on database "hibernate-rx" to "hibernate-rx";
<<<<<<< HEAD
=======

If you also want to run the MySQL tests, ensure that MySQL is installed, 
and then type the following:

    mysql -uroot
    create database hibernaterx;
    create user "hibernate-rx" identified by 'hibernate-rx';
    grant all on hibernaterx.* to "hibernate-rx";
>>>>>>> 838d401b

Finally, run `./gradlew test` from this directory.

## Dependencies

The project has been tested with:

- Java 8
- PostgreSQL
<<<<<<< HEAD
- [Hibernate ORM](https://hibernate.org/orm/) 5.4.10.Final
- [Vert.x Reactive PostgreSQL Client](https://vertx.io/docs/vertx-pg-client/java/) 0.0.12
=======
- [Hibernate ORM](https://hibernate.org/orm/) 5.4.11-SNAPSHOT
- [Vert.x Reactive PostgreSQL Client](https://vertx.io/docs/vertx-pg-client/java/) 0.0.12
- [Vert.x Reactive MySQL Client](https://vertx.io/docs/vertx-mysql-client/java/) 0.0.12
>>>>>>> 838d401b

## Usage

Usage is very straightforward for anyone with any prior experience with
Hibernate or JPA. 

### Including Hibernate RX in your project

Add the following dependency to your project:

	org.hibernate.rx:hibernate-rx-core:1.0.0-SNAPSHOT

You'll also need to add Hibernate 5.4, the Vert.x reactive database
driver, and a regular JDBC driver (which is used for schema export).

There is an example Gradle build included in the example program.

### Mapping entity classes

Use the regular JPA mapping annotations defined in the package 
`javax.persistence`, and/or the Hibernate mapping annotations in
`org.hibernate.annotations`.
<<<<<<< HEAD

Most mapping annotations are already supported in Hibernate RX. The
annotations which are not yet supported are listed in _Limitations_,
below.

### Configuration

Configuration is completely transparent; configure Hibernate 
exactly as you normally would, for example by providing a
`META-INF/persistence.xml` file.

An example [`persistence.xml`][xml] file is included in the example 
program.

[xml]: https://github.com/hibernate/hibernate-rx/blob/master/example/src/main/resources/META-INF/persistence.xml

### Obtaining a reactive session factory

Obtain a Hibernate `SessionFactory` or JPA `EntityManagerFactory` 
just as you normally would, for example, by calling:

	EntityManagerFactory emf = createEntityManagerFactory("example");

 Now, `unwrap()` the `RxSessionFactory`:
 
	RxSessionFactory sessionFactory = emf.unwrap(RxSessionFactory.class);

### Obtaining a reactive session

To obtain an `RxSession` from the `RxSessionFactory`, use `openRxSession()`:

	RxSession session = sessionFactory.openRxSession();

### Using the reactive session

The `RxSession` interface has methods with the same names as methods of the
JPA `EntityManager`. However, each of these methods returns its result via
a `CompletionStage`, for example:

	session1.persist(book)
		.thenCompose( $ -> session1.flush() )
		.thenAccept( $ -> session1.close() )

Note that `find()` also wraps its result in `Optional`:

=======

Most mapping annotations are already supported in Hibernate RX. The
annotations which are not yet supported are listed in _Limitations_,
below.

### Configuration

Configuration is completely transparent; configure Hibernate 
exactly as you normally would, for example by providing a
`META-INF/persistence.xml` file.

An example [`persistence.xml`][xml] file is included in the example 
program.

[xml]: https://github.com/hibernate/hibernate-rx/blob/master/example/src/main/resources/META-INF/persistence.xml

### Obtaining a reactive session factory

Obtain a Hibernate `SessionFactory` or JPA `EntityManagerFactory` 
just as you normally would, for example, by calling:

	EntityManagerFactory emf = createEntityManagerFactory("example");

 Now, `unwrap()` the `RxSessionFactory`:
 
	RxSessionFactory sessionFactory = emf.unwrap(RxSessionFactory.class);

### Obtaining a reactive session

To obtain an `RxSession` from the `RxSessionFactory`, use `openRxSession()`:

	RxSession session = sessionFactory.openRxSession();

### Using the reactive session

The `RxSession` interface has methods with the same names as methods of the
JPA `EntityManager`. However, each of these methods returns its result via
a `CompletionStage`, for example:

	session1.persist(book)
		.thenCompose( $ -> session1.flush() )
		.thenAccept( $ -> session1.close() )

Note that `find()` also wraps its result in `Optional`:

>>>>>>> 838d401b
	session2.find(Book.class, book.id)
		.thenApply(Optional::get)
		.thenAccept( bOOk -> System.out.println(bOOk.title + " is a great book!") )
		.thenAccept( $ -> session2.close() )

## Limitations

At this time, Hibernate RX does _not_ support the following features:

- transactions
- pessimistic locking via `LockMode`
- `@ElementCollection` and `@ManyToMany`
- `@OneToMany` without `mappedBy` 
- transparent lazy loading
- JPA's `@NamedEntityGraph`
- eager select fetching, for example `@ManyToOne(fetch=EAGER) @Fetch(SELECT)`
- hi/lo optimization for id generation
- custom id generation strategies
- criteria queries

Instead, use the following supported features:

- optimistic locking with `@Version`
- `@OneToMany(mappedBy=...)` together with `@ManyToOne`
- explicit lazy loading via `RxSession.fetch(entity.association)`, which 
  returns a `CompletionStage`
- `@FetchProfile`
- JPA-standard `SEQUENCE`, `TABLE`, or `IDENTITY` id generation

Note that you should not use Hibernate RX with a second-level cache 
implementation which performs blocking IO, for example passivation to the
filesystem or distributed replication.

Currently only PostgreSQL is supported. Support for MySQL is coming soon!<|MERGE_RESOLUTION|>--- conflicted
+++ resolved
@@ -21,8 +21,6 @@
 The project is built with Gradle, but you do _not_ need to have Gradle
 installed on your machine.
 
-<<<<<<< HEAD
-=======
 ### Obtaining a snapshot build of Hibernate ORM
 
 Temporarily, you'll need a snapshot build of `hibernate-core-5.4.11.jar`.
@@ -35,7 +33,6 @@
 
 [hibernate-orm]: https://github.com/hibernate/hibernate-orm
 
->>>>>>> 838d401b
 ### Building
 
 To compile, navigate to this directory, and type:
@@ -55,8 +52,6 @@
 	create database "hibernate-rx";
 	create user "hibernate-rx" with password 'hibernate-rx';
 	grant all privileges on database "hibernate-rx" to "hibernate-rx";
-<<<<<<< HEAD
-=======
 
 If you also want to run the MySQL tests, ensure that MySQL is installed, 
 and then type the following:
@@ -65,7 +60,6 @@
     create database hibernaterx;
     create user "hibernate-rx" identified by 'hibernate-rx';
     grant all on hibernaterx.* to "hibernate-rx";
->>>>>>> 838d401b
 
 Finally, run `./gradlew test` from this directory.
 
@@ -75,14 +69,9 @@
 
 - Java 8
 - PostgreSQL
-<<<<<<< HEAD
-- [Hibernate ORM](https://hibernate.org/orm/) 5.4.10.Final
-- [Vert.x Reactive PostgreSQL Client](https://vertx.io/docs/vertx-pg-client/java/) 0.0.12
-=======
 - [Hibernate ORM](https://hibernate.org/orm/) 5.4.11-SNAPSHOT
 - [Vert.x Reactive PostgreSQL Client](https://vertx.io/docs/vertx-pg-client/java/) 0.0.12
 - [Vert.x Reactive MySQL Client](https://vertx.io/docs/vertx-mysql-client/java/) 0.0.12
->>>>>>> 838d401b
 
 ## Usage
 
@@ -105,7 +94,6 @@
 Use the regular JPA mapping annotations defined in the package 
 `javax.persistence`, and/or the Hibernate mapping annotations in
 `org.hibernate.annotations`.
-<<<<<<< HEAD
 
 Most mapping annotations are already supported in Hibernate RX. The
 annotations which are not yet supported are listed in _Limitations_,
@@ -151,53 +139,6 @@
 
 Note that `find()` also wraps its result in `Optional`:
 
-=======
-
-Most mapping annotations are already supported in Hibernate RX. The
-annotations which are not yet supported are listed in _Limitations_,
-below.
-
-### Configuration
-
-Configuration is completely transparent; configure Hibernate 
-exactly as you normally would, for example by providing a
-`META-INF/persistence.xml` file.
-
-An example [`persistence.xml`][xml] file is included in the example 
-program.
-
-[xml]: https://github.com/hibernate/hibernate-rx/blob/master/example/src/main/resources/META-INF/persistence.xml
-
-### Obtaining a reactive session factory
-
-Obtain a Hibernate `SessionFactory` or JPA `EntityManagerFactory` 
-just as you normally would, for example, by calling:
-
-	EntityManagerFactory emf = createEntityManagerFactory("example");
-
- Now, `unwrap()` the `RxSessionFactory`:
- 
-	RxSessionFactory sessionFactory = emf.unwrap(RxSessionFactory.class);
-
-### Obtaining a reactive session
-
-To obtain an `RxSession` from the `RxSessionFactory`, use `openRxSession()`:
-
-	RxSession session = sessionFactory.openRxSession();
-
-### Using the reactive session
-
-The `RxSession` interface has methods with the same names as methods of the
-JPA `EntityManager`. However, each of these methods returns its result via
-a `CompletionStage`, for example:
-
-	session1.persist(book)
-		.thenCompose( $ -> session1.flush() )
-		.thenAccept( $ -> session1.close() )
-
-Note that `find()` also wraps its result in `Optional`:
-
->>>>>>> 838d401b
 	session2.find(Book.class, book.id)
 		.thenApply(Optional::get)
 		.thenAccept( bOOk -> System.out.println(bOOk.title + " is a great book!") )

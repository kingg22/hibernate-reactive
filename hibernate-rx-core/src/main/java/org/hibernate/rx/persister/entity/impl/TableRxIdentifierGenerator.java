package org.hibernate.rx.persister.entity.impl;

import org.hibernate.LockMode;
import org.hibernate.LockOptions;
import org.hibernate.boot.model.relational.Database;
import org.hibernate.boot.model.relational.Namespace;
import org.hibernate.boot.model.relational.QualifiedName;
import org.hibernate.boot.spi.MetadataImplementor;
import org.hibernate.cfg.AvailableSettings;
import org.hibernate.dialect.Dialect;
import org.hibernate.engine.config.spi.ConfigurationService;
import org.hibernate.engine.config.spi.StandardConverters;
import org.hibernate.engine.jdbc.env.spi.JdbcEnvironment;
import org.hibernate.engine.spi.SessionFactoryImplementor;
import org.hibernate.id.enhanced.SequenceStyleGenerator;
import org.hibernate.id.enhanced.TableGenerator;
import org.hibernate.internal.util.StringHelper;
import org.hibernate.internal.util.config.ConfigurationHelper;
import org.hibernate.mapping.PersistentClass;
import org.hibernate.mapping.Table;
import org.hibernate.persister.spi.PersisterCreationContext;
import org.hibernate.rx.impl.RxQueryExecutor;
import org.hibernate.rx.sql.impl.Parameters;

import java.util.Collections;
import java.util.Optional;
import java.util.Properties;
import java.util.concurrent.CompletionStage;
import java.util.function.Supplier;

import static org.hibernate.id.enhanced.TableGenerator.*;

/**
 * Support for JPA's {@link javax.persistence.TableGenerator}. This
 * generator functions in two different modes: as a table generator
 * where different logical sequences are represented by different
 * rows ("segments"), or as an emulated sequence generator with
 * just one row and one column.
 */
<<<<<<< HEAD
public class TableRxIdentifierGenerator implements RxIdentifierGenerator {
=======
public class TableRxIdentifierGenerator implements RxIdentifierGenerator<Long> {
>>>>>>> 838d401b

	private static final RxQueryExecutor queryExecutor = new RxQueryExecutor();

	private final String selectQuery;
	private final String updateQuery;
	private final String insertQuery;
	private String segmentColumnName;
	private String valueColumnName;
	private final String renderedTableName;
	private final boolean storeLastUsedValue;
	private final long initialValue;
	private final String segmentValue;

	private final SessionFactoryImplementor sessionFactory;

	@Override
<<<<<<< HEAD
	public CompletionStage<Optional<Integer>> generate(SessionFactoryImplementor factory) {
		Object[] param = segmentColumnName == null ? new Object[] {} : new Object[] {segmentValue};
		return queryExecutor.selectInteger( selectQuery, param, factory )
				.thenCompose( result -> {
					if ( !result.isPresent() ) {
						int initializationValue = storeLastUsedValue ? initialValue - 1 : initialValue;
=======
	public CompletionStage<Optional<Long>> generate(SessionFactoryImplementor factory) {
		Object[] param = segmentColumnName == null ? new Object[] {} : new Object[] {segmentValue};
		return queryExecutor.selectLong( selectQuery, param, factory )
				.thenCompose( result -> {
					if ( !result.isPresent() ) {
						long initializationValue = storeLastUsedValue ? initialValue - 1 : initialValue;
>>>>>>> 838d401b
						Object[] params = segmentColumnName == null ?
								new Object[] {initializationValue} :
								new Object[] {segmentValue, initializationValue};
						return queryExecutor.update( insertQuery, params, factory )
								.thenApply( v -> Optional.of( initialValue ) );
					}
					else {
<<<<<<< HEAD
						int currentValue = result.get();
						int updatedValue = currentValue + 1;
=======
						long currentValue = result.get();
						long updatedValue = currentValue + 1;
>>>>>>> 838d401b
						Object[] params = segmentColumnName == null ?
								new Object[] {updatedValue, currentValue} :
								new Object[] {updatedValue, currentValue, segmentValue};
						return queryExecutor.update( updateQuery, params, factory )
								.thenApply( v -> Optional.of( storeLastUsedValue ? updatedValue : currentValue ) );
					}
				});
	}

	TableRxIdentifierGenerator(PersistentClass persistentClass, PersisterCreationContext creationContext) {

		MetadataImplementor metadata = creationContext.getMetadata();
		sessionFactory = creationContext.getSessionFactory();
		Database database = metadata.getDatabase();
		JdbcEnvironment jdbcEnvironment = database.getJdbcEnvironment();
		Dialect dialect = database.getJdbcEnvironment().getDialect();

		Properties props = IdentifierGeneration.identifierGeneratorProperties(
				jdbcEnvironment.getDialect(),
				sessionFactory,
				persistentClass
		);

		QualifiedName qualifiedTableName = IdentifierGeneration.determineTableName(database, jdbcEnvironment, props);
		final Namespace namespace = database.locateNamespace(
				qualifiedTableName.getCatalogName(),
				qualifiedTableName.getSchemaName()
		);
		Table table = namespace.locateTable( qualifiedTableName.getObjectName() );

		if (table == null) {
			//it's a SequenceStyleGenerator backed by a table
			qualifiedTableName = IdentifierGeneration.determineSequenceName(props, jdbcEnvironment, database);
			renderedTableName = qualifiedTableName.render();

			valueColumnName = determineValueColumnNameForSequenceEmulation(props, jdbcEnvironment);
			segmentColumnName = null;
			segmentValue = null;
			initialValue = determineInitialValueForSequenceEmulation( props );

		}
		else {
			//It's a regular TableGenerator
			segmentColumnName = determineSegmentColumnName( props, jdbcEnvironment );
			valueColumnName = determineValueColumnNameForTable( props, jdbcEnvironment );
			segmentValue = determineSegmentValue( props );
			initialValue = determineInitialValueForTable( props );

			// allow physical naming strategies a chance to kick in
			renderedTableName = database.getJdbcEnvironment().getQualifiedObjectNameFormatter().format(
					table.getQualifiedTableName(),
					dialect
			);
		}

<<<<<<< HEAD
		this.selectQuery = buildSelectQuery( dialect );
		this.updateQuery = buildUpdateQuery();
		this.insertQuery = buildInsertQuery();
=======
		this.selectQuery = buildSelectQuery(sessionFactory);
		this.updateQuery = buildUpdateQuery(sessionFactory);
		this.insertQuery = buildInsertQuery(sessionFactory);
>>>>>>> 838d401b

		storeLastUsedValue = database.getServiceRegistry().getService( ConfigurationService.class )
				.getSetting( AvailableSettings.TABLE_GENERATOR_STORE_LAST_USED, StandardConverters.BOOLEAN, true );
	}

	protected String determineSegmentColumnName(Properties params, JdbcEnvironment jdbcEnvironment) {
		final String name = ConfigurationHelper.getString( SEGMENT_COLUMN_PARAM, params, DEF_SEGMENT_COLUMN );
		return jdbcEnvironment.getIdentifierHelper().toIdentifier( name ).render( jdbcEnvironment.getDialect() );
	}

	protected String determineValueColumnNameForTable(Properties params, JdbcEnvironment jdbcEnvironment) {
		final String name = ConfigurationHelper.getString(TableGenerator.VALUE_COLUMN_PARAM, params, TableGenerator.DEF_VALUE_COLUMN );
		return jdbcEnvironment.getIdentifierHelper().toIdentifier( name ).render( jdbcEnvironment.getDialect() );
	}

	static String determineValueColumnNameForSequenceEmulation(Properties params, JdbcEnvironment jdbcEnvironment) {
		final String name = ConfigurationHelper.getString( SequenceStyleGenerator.VALUE_COLUMN_PARAM, params, SequenceStyleGenerator.DEF_VALUE_COLUMN );
		return jdbcEnvironment.getIdentifierHelper().toIdentifier( name ).render( jdbcEnvironment.getDialect() );
	}

	protected String determineSegmentValue(Properties params) {
		String segmentValue = params.getProperty( SEGMENT_VALUE_PARAM );
		if ( StringHelper.isEmpty( segmentValue ) ) {
			segmentValue = determineDefaultSegmentValue( params );
		}
		return segmentValue;
	}

	protected String determineDefaultSegmentValue(Properties params) {
		final boolean preferSegmentPerEntity = ConfigurationHelper.getBoolean( CONFIG_PREFER_SEGMENT_PER_ENTITY, params, false );
		final String defaultToUse = preferSegmentPerEntity ? params.getProperty( TABLE ) : DEF_SEGMENT_VALUE;
		return defaultToUse;
	}

	protected int determineInitialValueForTable(Properties params) {
		return ConfigurationHelper.getInt( TableGenerator.INITIAL_PARAM, params, TableGenerator.DEFAULT_INITIAL_VALUE );
	}

	protected int determineInitialValueForSequenceEmulation(Properties params) {
		return ConfigurationHelper.getInt( SequenceStyleGenerator.INITIAL_PARAM, params, SequenceStyleGenerator.DEFAULT_INITIAL_VALUE );
	}
<<<<<<< HEAD
	protected String buildSelectQuery(Dialect dialect) {
=======
	protected String buildSelectQuery(SessionFactoryImplementor sessionFactory) {
		Supplier<String> generator = Parameters.createDialectParameterGenerator(sessionFactory);
>>>>>>> 838d401b
		final String alias = "tbl";
		String query = "select " + StringHelper.qualify( alias, valueColumnName ) +
				" from " + renderedTableName + ' ' + alias;
		if (segmentColumnName != null) {
<<<<<<< HEAD
			query += " where " + StringHelper.qualify(alias, segmentColumnName) + "=$1";
		}
		final LockOptions lockOptions = new LockOptions( LockMode.PESSIMISTIC_WRITE );
		lockOptions.setAliasSpecificLockMode( alias, LockMode.PESSIMISTIC_WRITE );
		final Map updateTargetColumnsMap = Collections.singletonMap( alias, new String[] { valueColumnName } );
		return dialect.applyLocksToSql( query, lockOptions, updateTargetColumnsMap );
	}

	protected String buildUpdateQuery() {
		String update = "update " + renderedTableName +
				" set " + valueColumnName + "=$1" +
				" where " + valueColumnName + "=$2";
		if (segmentColumnName != null) {
			update += "and " + segmentColumnName + "=$3";
=======
			query += " where " + StringHelper.qualify(alias, segmentColumnName) + "=" + generator.get();
		}

		return sessionFactory.getJdbcServices().getDialect()
				.applyLocksToSql( query,
						new LockOptions( LockMode.PESSIMISTIC_WRITE ).setAliasSpecificLockMode( alias, LockMode.PESSIMISTIC_WRITE ),
						Collections.singletonMap( alias, new String[] { valueColumnName } ) );
	}

	protected String buildUpdateQuery(SessionFactoryImplementor sessionFactory) {
		Supplier<String> generator = Parameters.createDialectParameterGenerator(this.sessionFactory);
		String update = "update " + renderedTableName
				+ " set " + valueColumnName + "="  + generator.get()
				+ " where " + valueColumnName + "="  + generator.get();
		if (segmentColumnName != null) {
			update += "and " + segmentColumnName + "=" + generator.get();
>>>>>>> 838d401b
		}
		return update;
	}

<<<<<<< HEAD
	protected String buildInsertQuery() {
		String insert = "insert into " + renderedTableName;
		if (segmentColumnName != null) {
			insert += " (" + segmentColumnName + ", " + valueColumnName + ") " + " values (?,?)";
		}
		else {
			insert += " (" + valueColumnName + ") " + " values (?)";
=======
	protected String buildInsertQuery(SessionFactoryImplementor sessionFactory) {
		Supplier<String> generator = Parameters.createDialectParameterGenerator(this.sessionFactory);
		String insert = "insert into " + renderedTableName;
		if (segmentColumnName != null) {
			insert += " (" + segmentColumnName + ", " + valueColumnName + ") "
					+ " values (" + generator.get() + ", " + generator.get() + ")";
		}
		else {
			insert += " (" + valueColumnName + ") "
					+ " values (" + generator.get() + ")";
>>>>>>> 838d401b
		}
		return insert;
	}

}<|MERGE_RESOLUTION|>--- conflicted
+++ resolved
@@ -37,11 +37,7 @@
  * rows ("segments"), or as an emulated sequence generator with
  * just one row and one column.
  */
-<<<<<<< HEAD
-public class TableRxIdentifierGenerator implements RxIdentifierGenerator {
-=======
 public class TableRxIdentifierGenerator implements RxIdentifierGenerator<Long> {
->>>>>>> 838d401b
 
 	private static final RxQueryExecutor queryExecutor = new RxQueryExecutor();
 
@@ -58,21 +54,12 @@
 	private final SessionFactoryImplementor sessionFactory;
 
 	@Override
-<<<<<<< HEAD
-	public CompletionStage<Optional<Integer>> generate(SessionFactoryImplementor factory) {
-		Object[] param = segmentColumnName == null ? new Object[] {} : new Object[] {segmentValue};
-		return queryExecutor.selectInteger( selectQuery, param, factory )
-				.thenCompose( result -> {
-					if ( !result.isPresent() ) {
-						int initializationValue = storeLastUsedValue ? initialValue - 1 : initialValue;
-=======
 	public CompletionStage<Optional<Long>> generate(SessionFactoryImplementor factory) {
 		Object[] param = segmentColumnName == null ? new Object[] {} : new Object[] {segmentValue};
 		return queryExecutor.selectLong( selectQuery, param, factory )
 				.thenCompose( result -> {
 					if ( !result.isPresent() ) {
 						long initializationValue = storeLastUsedValue ? initialValue - 1 : initialValue;
->>>>>>> 838d401b
 						Object[] params = segmentColumnName == null ?
 								new Object[] {initializationValue} :
 								new Object[] {segmentValue, initializationValue};
@@ -80,13 +67,8 @@
 								.thenApply( v -> Optional.of( initialValue ) );
 					}
 					else {
-<<<<<<< HEAD
-						int currentValue = result.get();
-						int updatedValue = currentValue + 1;
-=======
 						long currentValue = result.get();
 						long updatedValue = currentValue + 1;
->>>>>>> 838d401b
 						Object[] params = segmentColumnName == null ?
 								new Object[] {updatedValue, currentValue} :
 								new Object[] {updatedValue, currentValue, segmentValue};
@@ -142,15 +124,9 @@
 			);
 		}
 
-<<<<<<< HEAD
-		this.selectQuery = buildSelectQuery( dialect );
-		this.updateQuery = buildUpdateQuery();
-		this.insertQuery = buildInsertQuery();
-=======
 		this.selectQuery = buildSelectQuery(sessionFactory);
 		this.updateQuery = buildUpdateQuery(sessionFactory);
 		this.insertQuery = buildInsertQuery(sessionFactory);
->>>>>>> 838d401b
 
 		storeLastUsedValue = database.getServiceRegistry().getService( ConfigurationService.class )
 				.getSetting( AvailableSettings.TABLE_GENERATOR_STORE_LAST_USED, StandardConverters.BOOLEAN, true );
@@ -192,32 +168,13 @@
 	protected int determineInitialValueForSequenceEmulation(Properties params) {
 		return ConfigurationHelper.getInt( SequenceStyleGenerator.INITIAL_PARAM, params, SequenceStyleGenerator.DEFAULT_INITIAL_VALUE );
 	}
-<<<<<<< HEAD
-	protected String buildSelectQuery(Dialect dialect) {
-=======
+
 	protected String buildSelectQuery(SessionFactoryImplementor sessionFactory) {
 		Supplier<String> generator = Parameters.createDialectParameterGenerator(sessionFactory);
->>>>>>> 838d401b
 		final String alias = "tbl";
 		String query = "select " + StringHelper.qualify( alias, valueColumnName ) +
 				" from " + renderedTableName + ' ' + alias;
 		if (segmentColumnName != null) {
-<<<<<<< HEAD
-			query += " where " + StringHelper.qualify(alias, segmentColumnName) + "=$1";
-		}
-		final LockOptions lockOptions = new LockOptions( LockMode.PESSIMISTIC_WRITE );
-		lockOptions.setAliasSpecificLockMode( alias, LockMode.PESSIMISTIC_WRITE );
-		final Map updateTargetColumnsMap = Collections.singletonMap( alias, new String[] { valueColumnName } );
-		return dialect.applyLocksToSql( query, lockOptions, updateTargetColumnsMap );
-	}
-
-	protected String buildUpdateQuery() {
-		String update = "update " + renderedTableName +
-				" set " + valueColumnName + "=$1" +
-				" where " + valueColumnName + "=$2";
-		if (segmentColumnName != null) {
-			update += "and " + segmentColumnName + "=$3";
-=======
 			query += " where " + StringHelper.qualify(alias, segmentColumnName) + "=" + generator.get();
 		}
 
@@ -234,20 +191,10 @@
 				+ " where " + valueColumnName + "="  + generator.get();
 		if (segmentColumnName != null) {
 			update += "and " + segmentColumnName + "=" + generator.get();
->>>>>>> 838d401b
 		}
 		return update;
 	}
 
-<<<<<<< HEAD
-	protected String buildInsertQuery() {
-		String insert = "insert into " + renderedTableName;
-		if (segmentColumnName != null) {
-			insert += " (" + segmentColumnName + ", " + valueColumnName + ") " + " values (?,?)";
-		}
-		else {
-			insert += " (" + valueColumnName + ") " + " values (?)";
-=======
 	protected String buildInsertQuery(SessionFactoryImplementor sessionFactory) {
 		Supplier<String> generator = Parameters.createDialectParameterGenerator(this.sessionFactory);
 		String insert = "insert into " + renderedTableName;
@@ -258,7 +205,6 @@
 		else {
 			insert += " (" + valueColumnName + ") "
 					+ " values (" + generator.get() + ")";
->>>>>>> 838d401b
 		}
 		return insert;
 	}

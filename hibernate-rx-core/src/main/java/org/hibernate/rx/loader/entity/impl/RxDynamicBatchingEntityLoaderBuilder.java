--- conflicted
+++ resolved
@@ -405,11 +405,7 @@
 				log.debugf( "Batch loading entity: %s", MessageHelper.infoString( persister(), idsToLoad, session.getFactory() ) );
 			}
 
-<<<<<<< HEAD
-			QueryParameters qp = buildQueryParameters( id, idsToLoad, optionalObject, lockOptions );
-=======
 			QueryParameters qp = buildQueryParameters( id, idsToLoad, optionalObject, lockOptions, false );
->>>>>>> 838d401b
 			CompletionStage<List<?>> results = dynamicLoader.doEntityBatchFetch( (SessionImplementor) session, qp, idsToLoad );
 
 			// The EntityKey for any entity that is not found will remain in the batch.
